--- conflicted
+++ resolved
@@ -17,15 +17,11 @@
         self.files = []
         self.db_dir = db_dir
         self.embedder = embedder
-<<<<<<< HEAD
-        self.db = Chroma(collection_name=self.name, persist_directory=self.db_dir, embedding_function=self.embedder)
-=======
         self.db = Chroma(
             collection_name=self.name,
             persist_directory=self.db_dir,
             embedding_function=self.embedder,
         )
->>>>>>> 24b6bb2b
 
 
     def add_file(self, path: Path):

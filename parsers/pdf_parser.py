--- conflicted
+++ resolved
@@ -123,11 +123,7 @@
             lines.append(raw_line)
         cleaned = "\n".join(lines)
         cleaned = re.sub(r"(\w)[-\u2010\u2011]\s*\n(\w)", r"\1\2", cleaned)
-<<<<<<< HEAD
         cleaned = re.sub(r"[ \t]+\n", "\n", cleaned)
-=======
-        cleaned = re.sub(r"\s+\n", "\n", cleaned)
->>>>>>> f211abf7
         cleaned = re.sub(r"\n{3,}", "\n\n", cleaned)
         return cleaned.strip()
 
@@ -142,11 +138,7 @@
             if not lines:
                 continue
             candidates = lines[:5] + lines[-5:]
-<<<<<<< HEAD
             counter.update(set(candidates))
-=======
-            counter.update(candidates)
->>>>>>> f211abf7
 
         threshold = max(2, int(page_count * 0.5))
         return {line for line, count in counter.items() if count >= threshold}
@@ -248,7 +240,6 @@
         for block in blocks:
             sized.extend(self._split_block(block, max_block_chars))
 
-<<<<<<< HEAD
         combined: List[_Block] = []
         buffer: _Block | None = None
 
@@ -296,25 +287,7 @@
             final_blocks.append(block)
 
         return final_blocks
-=======
-        merged: List[_Block] = []
-        for block in sized:
-            if (
-                block.type != "heading"
-                and merged
-                and merged[-1].type == block.type
-                and len(block.text) < min_block_chars
-                and len(merged[-1].text) + len(block.text) <= max_block_chars
-            ):
-                merged[-1] = _Block(
-                    text=self._merge_block_text(merged[-1], block),
-                    type=merged[-1].type,
-                )
-                continue
-            merged.append(block)
-
-        return merged
->>>>>>> f211abf7
+
 
     def _split_block(self, block: _Block, max_block_chars: int) -> List[_Block]:
         if len(block.text) <= max_block_chars:
